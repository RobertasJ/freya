--- conflicted
+++ resolved
@@ -79,11 +79,6 @@
     dom: &'a SafeDOM,
     inherited_relative_layer: i16,
     font_collection: &'a mut FontCollection,
-<<<<<<< HEAD
-    layout_memorizer: &'a Arc<Mutex<LayoutMemorizer>>,
-    last_child: bool,
-=======
->>>>>>> 5d168048
 }
 
 impl<'a> NodeLayoutMeasurer<'a> {
@@ -97,11 +92,6 @@
         layers: &'a mut Layers,
         inherited_relative_layer: i16,
         font_collection: &'a mut FontCollection,
-<<<<<<< HEAD
-        layout_memorizer: &'a Arc<Mutex<LayoutMemorizer>>,
-        last_child: bool,
-=======
->>>>>>> 5d168048
     ) -> Self {
         Self {
             node_id: node.node_data.node_id,
@@ -112,11 +102,6 @@
             layers,
             inherited_relative_layer,
             font_collection,
-<<<<<<< HEAD
-            layout_memorizer,
-            last_child,
-=======
->>>>>>> 5d168048
         }
     }
 
@@ -339,11 +324,6 @@
                                 layers: self.layers,
                                 inherited_relative_layer: node_relative_layer,
                                 font_collection: self.font_collection,
-<<<<<<< HEAD
-                                layout_memorizer: self.layout_memorizer,
-                                last_child,
-=======
->>>>>>> 5d168048
                             };
                             child_measurer.measure_area(must_memorize_layout)
                         };
