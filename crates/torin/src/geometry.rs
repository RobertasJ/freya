--- conflicted
+++ resolved
@@ -1,21 +1,12 @@
-<<<<<<< HEAD
 use std::f32::consts::PI;
 
 use crate::{
     node::Node,
     prelude::{
-        Alignment,
         DirectionMode,
         Gaps,
         Size,
     },
-=======
-use crate::prelude::{
-    DirectionMode,
-    Gaps,
-    Node,
-    Size,
->>>>>>> 0fb66619
 };
 
 #[derive(PartialEq)]
@@ -109,7 +100,6 @@
     Width,
 }
 
-<<<<<<< HEAD
 fn rotate_point_around_center(point: Point2D, center: Point2D, angle_radians: f32) -> Point2D {
     let sin_theta = angle_radians.sin();
     let cos_theta = angle_radians.cos();
@@ -171,7 +161,8 @@
         .fold(f32::NEG_INFINITY, |a, b| a.max(b));
 
     (Point2D::new(min_x, min_y), Point2D::new(max_x, max_y))
-=======
+}
+
 impl AlignAxis {
     pub fn new(direction: &DirectionMode, alignment_direction: AlignmentDirection) -> Self {
         match direction {
@@ -196,5 +187,4 @@
     fn with_gaps(self, gap: &Gaps) -> Size2D {
         Size2D::new(self.width + gap.horizontal(), self.height + gap.vertical())
     }
->>>>>>> 0fb66619
 }